{
  "images" : [
    {
      "size" : "29x29",
      "idiom" : "iphone",
      "filename" : "icon-29@2x-1.png",
      "scale" : "2x"
    },
    {
      "size" : "29x29",
      "idiom" : "iphone",
      "filename" : "icon-29@3x.png",
      "scale" : "3x"
    },
    {
      "size" : "40x40",
      "idiom" : "iphone",
      "filename" : "icon-40@2x.png",
      "scale" : "2x"
    },
    {
      "size" : "40x40",
      "idiom" : "iphone",
      "filename" : "icon-40@3x.png",
      "scale" : "3x"
    },
    {
      "size" : "60x60",
      "idiom" : "iphone",
      "filename" : "icon-60@2x.png",
      "scale" : "2x"
    },
    {
      "size" : "60x60",
      "idiom" : "iphone",
      "filename" : "icon-60@3x.png",
      "scale" : "3x"
    },
    {
      "size" : "29x29",
      "idiom" : "ipad",
      "filename" : "icon-29.png",
      "scale" : "1x"
    },
    {
      "size" : "29x29",
      "idiom" : "ipad",
      "filename" : "icon-29@2x.png",
      "scale" : "2x"
    },
    {
      "size" : "40x40",
      "idiom" : "ipad",
      "filename" : "icon-40.png",
      "scale" : "1x"
    },
    {
      "size" : "40x40",
      "idiom" : "ipad",
      "filename" : "icon-40@2x-1.png",
      "scale" : "2x"
    },
    {
      "size" : "76x76",
      "idiom" : "ipad",
      "filename" : "icon-76.png",
      "scale" : "1x"
    },
    {
      "size" : "76x76",
      "idiom" : "ipad",
      "filename" : "icon-76@2x.png",
      "scale" : "2x"
    },
    {
<<<<<<< HEAD
      "idiom" : "ipad",
      "size" : "83.5x83.5",
=======
      "size" : "83.5x83.5",
      "idiom" : "ipad",
      "filename" : "icon-83.5@2x.png",
>>>>>>> b986cc62
      "scale" : "2x"
    }
  ],
  "info" : {
    "version" : 1,
    "author" : "xcode"
  }
}<|MERGE_RESOLUTION|>--- conflicted
+++ resolved
@@ -73,14 +73,9 @@
       "scale" : "2x"
     },
     {
-<<<<<<< HEAD
-      "idiom" : "ipad",
-      "size" : "83.5x83.5",
-=======
       "size" : "83.5x83.5",
       "idiom" : "ipad",
       "filename" : "icon-83.5@2x.png",
->>>>>>> b986cc62
       "scale" : "2x"
     }
   ],
